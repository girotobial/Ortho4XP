--- conflicted
+++ resolved
@@ -134,21 +134,10 @@
     while NIB_token == "loading":
         print("    Waiting for NIB token to be updated.")
         time.sleep(3)
-<<<<<<< HEAD
-    if (not NIB_token) or (time.time() - NIB_time) >= 3600:
-        NIB_token = "loading"
-        NIB_token = (
-            str(requests.get("http://www.norgeibilder.no").content)
-            .split("nibToken")[1]
-            .split("'")[1][:-1]
-        )
-        NIB_time = time.time()
-=======
     if (not NIB_token) or (time.time()-NIB_time)>=3600:
         NIB_token="loading"
         NIB_token=str(requests.get('https://www.norgeibilder.no').content).split('nibToken')[1].split("'")[1][:-1]
         NIB_time=time.time()
->>>>>>> 933224e7
     return NIB_token
 
 
@@ -172,119 +161,6 @@
         Here_time = time.time()
     return Here_value
 
-<<<<<<< HEAD
-
-##############################################################################
-
-
-def custom_wms_request(bbox, width, height, provider):
-    if provider["code"] == "DK":
-        (xmin, ymax, xmax, ymin) = bbox
-        bbox_string = (
-            str(xmin) + "," + str(ymin) + "," + str(xmax) + "," + str(ymax)
-        )
-        url = (
-            "http://kortforsyningen.kms.dk/orto_foraar?TICKET="
-            + get_DK_ticket()
-            + "&SERVICE=WMS&VERSION=1.1.1&FORMAT=image/jpeg&REQUEST="
-            + "GetMap&LAYERS=orto_foraar&STYLES=&SRS=EPSG:3857&WIDTH="
-            + str(width)
-            + "&HEIGHT="
-            + str(height)
-            + "&BBOX="
-            + bbox_string
-        )
-        return (url, None)
-    elif provider["code"] == "DOP40":
-        (xmin, ymax, xmax, ymin) = bbox
-        bbox_string = (
-            str(xmin) + "," + str(ymin) + "," + str(xmax) + "," + str(ymax)
-        )
-        url = (
-            (
-                "http://sg.geodatenzentrum.de/wms_dop40?"
-                "&SERVICE=WMS&VERSION=1.1.1&"
-                "FORMAT=image/jpeg&"
-                "REQUEST=GetMap&LAYERS=rgb&STYLES=&SRS=EPSG:25832"
-                "&WIDTH="
-            )
-            + str(width)
-            + "&HEIGHT="
-            + str(height)
-            + "&BBOX="
-            + bbox_string
-        )
-        fake_headers = {
-            "User-Agent": user_agent_generic,
-            "Accept": (
-                "text/html,application/xhtml+xml"
-                ",application/xml;q=0.9,*/*;q=0.8"
-            ),
-            "Connection": "keep-alive",
-            "Accept-Encoding": "gzip, deflate",
-            "Cookie": get_DOP40_cookie(),
-            "Referer": (
-                "http://sg.geodatenzentrum.de/web_bkg_webmap/applications/dop"
-                "/dop_viewer.html"
-            ),
-        }
-        return (url, fake_headers)
-    elif "_NAIP" in provider["code"]:
-        (xmin, ymax, xmax, ymin) = bbox
-        url = (
-            "https://gis.apfo.usda.gov/arcgis/rest/services/NAIP_Historical/"
-            + provider["code"]
-            + "/ImageServer/exportImage?f=image&bbox="
-            + str(xmin)
-            + "%2C"
-            + str(ymin)
-            + "%2C"
-            + str(xmax)
-            + "%2C"
-            + str(ymax)
-            + "&imageSR=102100&bboxSR=102100&size="
-            + str(width)
-            + "%2C"
-            + str(height)
-        )
-        return (url, None)
-
-
-def custom_tms_request(tilematrix, til_x, til_y, provider):
-    if provider["code"] == "NIB":
-        NIB_token = get_NIB_token()
-        url = (
-            (
-                "http://agsservices.norgeibilder.no/arcgis/rest"
-                "/services/Nibcache_UTM33_EUREF89_v2/MapServer/tile/"
-            )
-            + str(tilematrix)
-            + "/"
-            + str(til_y)
-            + "/"
-            + str(til_x)
-            + "?token="
-            + NIB_token
-        )
-        return (url, None)
-    elif provider["code"] == "Here":
-        Here_value = get_Here_value()
-        url = (
-            "https://"
-            + random.choice(["1", "2", "3", "4"])
-            + ".aerial.maps.api.here.com/maptile/2.1/maptile/"
-            + Here_value
-            + "/satellite.day/"
-            + str(tilematrix)
-            + "/"
-            + str(til_x)
-            + "/"
-            + str(til_y)
-            + "/256/jpg?app_id=bC4fb9WQfCCZfkxspD4z&app_code="
-            + "K2Cpd_EKDzrZb1tz0zdpeQ"
-        )
-        return (url, None)
-=======
 ############################################################################################################
 
 def custom_wms_request(bbox,width,height,provider):
@@ -312,5 +188,4 @@
     elif provider['code']=='Here':
         Here_value=get_Here_value()
         url="https://"+random.choice(['1','2','3','4'])+".aerial.maps.api.here.com/maptile/2.1/maptile/"+Here_value+"/satellite.day/"+str(tilematrix)+"/"+str(til_x)+"/"+str(til_y)+"/256/jpg?app_id=bC4fb9WQfCCZfkxspD4z&app_code=K2Cpd_EKDzrZb1tz0zdpeQ"   
-        return (url,None)
->>>>>>> 933224e7
+        return (url,None)