import array
import datetime
import hashlib
import os
import pickle
import re
import shutil
import struct
import time
from collections import defaultdict
from math import ceil, floor

import numpy
from PIL import Image, ImageDraw

from . import O4_Mask_Utils as mask
from . import O4_UI_Utils as ui
from . import airport_data, filenames, geo

quad_init_level = 3
quad_capacity_high = 50000
quad_capacity_low = 35000

experimental_water_zl = 14
experimental_water_provider_code = "SEA"

# For Laminar test suite
use_test_texture = False

##############################################################################
def float2qquad(x):
    if x >= 1:
        return "111111111111111111111111"
    return numpy.binary_repr(int(16777216 * x)).zfill(24)  # 2**24=16777216


##############################################################################

##############################################################################
class QuadTree(dict):
    class Bucket(dict):
        def __init__(self):
            self["size"] = 0
            self["idx_nodes"] = set()

    def __init__(self, level, bucket_size):
        self.bucket_size = bucket_size
        if level == 0:
            self[("", "")] = self.Bucket()
        else:
            for i in range(2 ** level):
                for j in range(2 ** level):
                    key = (
                        numpy.binary_repr(i).zfill(level),
                        numpy.binary_repr(j).zfill(level),
                    )
                    self[key] = self.Bucket()
        self.nodes = {}
        self.levels = {}
        self.last_node = 0

    def split_bucket(self, key):
        level = len(key[0]) + 1
        self[(key[0] + "0", key[1] + "0")] = self.Bucket()
        self[(key[0] + "0", key[1] + "1")] = self.Bucket()
        self[(key[0] + "1", key[1] + "0")] = self.Bucket()
        self[(key[0] + "1", key[1] + "1")] = self.Bucket()
        for idx in self[key]["idx_nodes"]:
            new_key = (self.nodes[idx][0][:level], self.nodes[idx][1][:level])
            self[new_key]["idx_nodes"].add(idx)
            self[new_key]["size"] += 1
            self.levels[idx] += 1
        del self[key]

    def insert(self, bx, by, level):
        while True:
            key = (bx[:level], by[:level])
            if key in self:
                break
            level += 1
        if self[key]["size"] < self.bucket_size:
            self[key]["idx_nodes"].add(self.last_node)
            self[key]["size"] += 1
            self.nodes[self.last_node] = (bx, by)
            self.levels[self.last_node] = level
            self.last_node += 1
        else:
            self.split_bucket(key)
            self.insert(bx, by, level + 1)

    def clean(self):
        for key in list(self.keys()):
            if not self[key]["size"]:
                del self[key]

    def statistics(self):
        lengths = numpy.array([self[key]["size"] for key in self])
        depths = numpy.array([len(key[0]) for key in self])
        ui.vprint(1, "     Number of buckets:", len(lengths))
        ui.vprint(
            1,
            "     Average depth:",
            depths.mean(),
            ", Average bucket size:",
            lengths.mean(),
        )
        ui.vprint(1, "     Largest depth:", numpy.max(depths))


##############################################################################
def zone_list_to_ortho_dico(tile):
    def _sorted_zones(*_zone_lists):
        # Sort order is :
        # #1 - Container list : the order of the zone list passed as parameter is preserved, so a zone in the 3rd
        #                       list will always be sorted after (ie. ABOVE) a zone from the 2nd list
        #                       This means that manual custom ZL take precedence over the progressive zones
        # #2 - Zoom Level : for each list, ensure than lower ZL are below higher ZL
        # #3 - Initial sort order within each zone list
        _zone_properties = list()
        for _zone_list_priority, _zone_list in enumerate(_zone_lists):
            for _zone_index, _zone in enumerate(_zone_list):
                _zone_properties.append(
                    (_zone_list_priority, _zone[1], _zone_index, _zone)
                )

        return [_zp[3] for _zp in sorted(_zone_properties)]

    # tile.zone_list is a list of 3-uples of the form ([(lat0,lat0),...(latN,lonN),zoomlevel,provider_code)
    # where higher lines have priority over lower ones.
    masks_im = Image.new("L", (4096, 4096), "black")
    masks_draw = ImageDraw.Draw(masks_im)
    airport_array = numpy.zeros((4096, 4096), dtype=numpy.bool)
    progressive_zones = list()

    if tile.cover_airports_with_highres in ["True", "ICAO"]:
        ui.vprint(1, "-> Checking airport locations for upgraded zoomlevel.")
        try:
            f = open(filenames.apt_file(tile), "rb")
            dico_airports = pickle.load(f)
            f.close()
        except:
            ui.vprint(
                1,
                "   WARNING: File",
                filenames.apt_file(tile),
                "is missing (erased after Step 1?), cannot check airport info"
                " for upgraded zoomlevel.",
            )
            dico_airports = {}

        if tile.cover_airports_with_highres == "ICAO":
            airports_list = [
                airport
                for airport in dico_airports
                if dico_airports[airport]["key_type"] == "icao"
            ]
        else:
            airports_list = dico_airports.keys()

        for airport in airports_list:
            (xmin, ymin, xmax, ymax) = dico_airports[airport][
                "boundary"
            ].bounds
            # extension
            xmin -= (
                1000
                * tile.cover_extent
                * geo.degrees_longitude_per_meter(tile.lat)
            )
            xmax += (
                1000
                * tile.cover_extent
                * geo.degrees_longitude_per_meter(tile.lat)
            )
            ymax += 1000 * tile.cover_extent * geo.DEGREES_LATITUDE_PER_METER
            ymin -= 1000 * tile.cover_extent * geo.DEGREES_LATITUDE_PER_METER
            # round off to texture boundaries at tile.cover_zl zoomlevel
            (til_x_left, til_y_top) = geo.wgs84_to_orthogrid(
                ymax + tile.lat, xmin + tile.lon, tile.cover_zl.default
            )
            (ymax, xmin) = geo.gtile_to_wgs84(
                til_x_left, til_y_top, tile.cover_zl.default
            )
            ymax -= tile.lat
            xmin -= tile.lon
            (til_x_left2, til_y_top2) = geo.wgs84_to_orthogrid(
                ymin + tile.lat, xmax + tile.lon, tile.cover_zl.default
            )
            (ymin, xmax) = geo.gtile_to_wgs84(
                til_x_left2 + 16, til_y_top2 + 16, tile.cover_zl.default
            )
            ymin -= tile.lat
            xmax -= tile.lon
            xmin = max(0, xmin)
            xmax = min(1, xmax)
            ymin = max(0, ymin)
            ymax = min(1, ymax)
            # mark to airport_array
<<<<<<< HEAD
            colmin=round(xmin*4095)
            colmax=round(xmax*4095)
            rowmax=round((1-ymin)*4095)
            rowmin=round((1-ymax)*4095)
            airport_array[rowmin:rowmax+1,colmin:colmax+1]=1

    elif tile.cover_airports_with_highres == 'Progressive':
        UI.vprint(1, "-> Auto-generating custom ZL zones along the runways of each airport.")
        wall_time = time.perf_counter()
        airport_collection = APT_SRC.AirportCollection(xp_tile=APT_SRC.XPlaneTile(tile.lat, tile.lon),
                                                       include_surrounding_tiles=True)
        progressive_zones = airport_collection.zone_list(screen_res=tile.cover_screen_res,
                                                         fov=tile.cover_fov,
                                                         fpa=tile.cover_fpa,
                                                         provider=tile.default_website,
                                                         base_zl=tile.default_zl,
                                                         cover_zl=tile.cover_zl,
                                                         greediness=tile.cover_greediness,
                                                         greediness_threshold=tile.cover_greediness_threshold)
        wall_time_delta = datetime.timedelta(seconds=(time.perf_counter() - wall_time))
        UI.lvprint(0, f"ZL zones computed in {wall_time_delta}s")

    dico_customzl={}
    dico_tmp={}
    til_x_min,til_y_min=GEO.wgs84_to_orthogrid(tile.lat+1,tile.lon,tile.mesh_zl)
    til_x_max,til_y_max=GEO.wgs84_to_orthogrid(tile.lat,tile.lon+1,tile.mesh_zl)
    base_zone=((tile.lat,tile.lon,tile.lat,tile.lon+1,tile.lat+1,tile.lon+1,tile.lat+1,tile.lon,tile.lat,tile.lon),tile.default_zl,tile.default_website)
    for region_mask_color, region in enumerate(_sorted_zones([base_zone], progressive_zones, tile.zone_list), start=1):
        dico_tmp[region_mask_color]=(region[1],region[2])
        pol=[(round((x-tile.lon)*4095),round((tile.lat+1-y)*4095)) for (x,y) in zip(region[0][1::2],region[0][::2])]
        masks_draw.polygon(pol,fill=region_mask_color)

    for til_x in range(til_x_min,til_x_max+1,16):
        for til_y in range(til_y_min,til_y_max+1,16):
            (latp,lonp)=GEO.gtile_to_wgs84(til_x+8,til_y+8,tile.mesh_zl)
            lonp=max(min(lonp,tile.lon+1),tile.lon)
            latp=max(min(latp,tile.lat+1),tile.lat)
            x=round((lonp-tile.lon)*4095)
            y=round((tile.lat+1-latp)*4095)
            (zoomlevel,provider_code)=dico_tmp[masks_im.getpixel((x,y))]
            if airport_array[y,x]:
                zoomlevel=max(zoomlevel,tile.cover_zl.default)
            til_x_text=16*(int(til_x/2**(tile.mesh_zl-zoomlevel))//16)
            til_y_text=16*(int(til_y/2**(tile.mesh_zl-zoomlevel))//16)
            dico_customzl[(til_x,til_y)]=(til_x_text,til_y_text,zoomlevel,provider_code)

    if tile.cover_airports_with_highres=='Existing':
=======
            colmin = round(xmin * 4095)
            colmax = round(xmax * 4095)
            rowmax = round((1 - ymin) * 4095)
            rowmin = round((1 - ymax) * 4095)
            airport_array[rowmin : rowmax + 1, colmin : colmax + 1] = 1

    elif tile.cover_airports_with_highres == "Progressive":
        ui.vprint(
            1,
            "-> Auto-generating custom ZL zones along the runways of each"
            " airport.",
        )
        wall_time = time.clock()
        airport_collection = airport_data.AirportCollection(
            xp_tile=airport_data.XPlaneTile(tile.lat, tile.lon),
            include_surrounding_tiles=True,
        )
        progressive_zones = airport_collection.zone_list(
            screen_res=tile.cover_screen_res,
            fov=tile.cover_fov,
            fpa=tile.cover_fpa,
            provider=tile.default_website,
            base_zl=tile.default_zl,
            cover_zl=tile.cover_zl,
            greediness=tile.cover_greediness,
            greediness_threshold=tile.cover_greediness_threshold,
        )
        wall_time_delta = datetime.timedelta(
            seconds=(time.clock() - wall_time)
        )
        ui.lvprint(0, "ZL zones computed in {}s".format(wall_time_delta))

    dico_customzl = {}
    dico_tmp = {}
    til_x_min, til_y_min = geo.wgs84_to_orthogrid(
        tile.lat + 1, tile.lon, tile.mesh_zl
    )
    til_x_max, til_y_max = geo.wgs84_to_orthogrid(
        tile.lat, tile.lon + 1, tile.mesh_zl
    )
    base_zone = (
        (
            tile.lat,
            tile.lon,
            tile.lat,
            tile.lon + 1,
            tile.lat + 1,
            tile.lon + 1,
            tile.lat + 1,
            tile.lon,
            tile.lat,
            tile.lon,
        ),
        tile.default_zl,
        tile.default_website,
    )
    for region_mask_color, region in enumerate(
        _sorted_zones([base_zone], progressive_zones, tile.zone_list), start=1
    ):
        dico_tmp[region_mask_color] = (region[1], region[2])
        pol = [
            (round((x - tile.lon) * 4095), round((tile.lat + 1 - y) * 4095))
            for (x, y) in zip(region[0][1::2], region[0][::2])
        ]
        masks_draw.polygon(pol, fill=region_mask_color)

    for til_x in range(til_x_min, til_x_max + 1, 16):
        for til_y in range(til_y_min, til_y_max + 1, 16):
            (latp, lonp) = geo.gtile_to_wgs84(
                til_x + 8, til_y + 8, tile.mesh_zl
            )
            lonp = max(min(lonp, tile.lon + 1), tile.lon)
            latp = max(min(latp, tile.lat + 1), tile.lat)
            x = round((lonp - tile.lon) * 4095)
            y = round((tile.lat + 1 - latp) * 4095)
            (zoomlevel, provider_code) = dico_tmp[masks_im.getpixel((x, y))]
            if airport_array[y, x]:
                zoomlevel = max(zoomlevel, tile.cover_zl.default)
            til_x_text = 16 * (
                int(til_x / 2 ** (tile.mesh_zl - zoomlevel)) // 16
            )
            til_y_text = 16 * (
                int(til_y / 2 ** (tile.mesh_zl - zoomlevel)) // 16
            )
            dico_customzl[(til_x, til_y)] = (
                til_x_text,
                til_y_text,
                zoomlevel,
                provider_code,
            )

    if tile.cover_airports_with_highres == "Existing":
>>>>>>> 98a0b4d7
        # what we find in the texture folder of the existing tile
        for f in os.listdir(os.path.join(tile.build_dir, "textures")):
            if f[-4:] != ".dds":
                continue
            items = f.split("_")
            (til_y_text, til_x_text) = [int(x) for x in items[:2]]
            zoomlevel = int(items[-1][-6:-4])
            provider_code = "_".join(items[2:])[:-6]
            for til_x in range(
                til_x_text * 2 ** (tile.mesh_zl - zoomlevel),
                (til_x_text + 16) * 2 ** (tile.mesh_zl - zoomlevel),
            ):
                for til_y in range(
                    til_y_text * 2 ** (tile.mesh_zl - zoomlevel),
                    (til_y_text + 16) * 2 ** (tile.mesh_zl - zoomlevel),
                ):
                    if ((til_x, til_y) not in dico_customzl) or dico_customzl[
                        (til_x, til_y)
                    ][2] <= zoomlevel:
                        dico_customzl[(til_x, til_y)] = (
                            til_x_text,
                            til_y_text,
                            zoomlevel,
                            provider_code,
                        )

    return dico_customzl


##############################################################################


##############################################################################
def create_terrain_file(
    tile,
    texture_file_name,
    til_x_left,
    til_y_top,
    zoomlevel,
    provider_code,
    tri_type,
    is_overlay,
):
    if not os.path.exists(os.path.join(tile.build_dir, "terrain")):
        os.makedirs(os.path.join(tile.build_dir, "terrain"))
    suffix = "_water" if tri_type == 1 else "_sea" if tri_type == 2 else ""
    if is_overlay:
        suffix += "_overlay"
    ter_file_name = texture_file_name[:-4] + suffix + ".ter"
    if use_test_texture:
        texture_file_name = "test_texture.dds"
    with open(
        os.path.join(tile.build_dir, "terrain", ter_file_name), "w"
    ) as f:
        f.write("A\n800\nTERRAIN\n\n")
        [lat_med, lon_med] = geo.gtile_to_wgs84(
            til_x_left + 8, til_y_top + 8, zoomlevel
        )
        texture_approx_size = int(
            geo.webmercator_pixel_size(lat_med, zoomlevel) * 4096
        )
        f.write(
            "LOAD_CENTER "
            + "{:.5f}".format(lat_med)
            + " "
            + "{:.5f}".format(lon_med)
            + " "
            + str(texture_approx_size)
            + " 4096\n"
        )
        f.write("BASE_TEX_NOWRAP ../textures/" + texture_file_name + "\n")
        if tri_type in (1, 2) and not is_overlay:  # experimental water
            f.write(
                "TEXTURE_NORMAL "
                + str(2 ** (17 - zoomlevel))
                + " ../textures/water_normal_map.dds\n"
            )
            f.write("GLOBAL_specular 1.0\n")
            f.write("NORMAL_METALNESS\n")
            if not os.path.exists(
                os.path.join(
                    tile.build_dir, "textures", "water_normal_map.dds"
                )
            ):
                shutil.copy(
                    os.path.join(filenames.Utils_dir, "water_normal_map.dds"),
                    os.path.join(tile.build_dir, "textures"),
                )
        elif tri_type == 1 or (
            tri_type == 2 and is_overlay == "ratio_water"
        ):  # constant transparency level
            f.write("BORDER_TEX ../textures/water_transition.png\n")
            if not os.path.exists(
                os.path.join(
                    tile.build_dir, "textures", "water_transition.png"
                )
            ):
                shutil.copy(
                    os.path.join(filenames.Utils_dir, "water_transition.png"),
                    os.path.join(tile.build_dir, "textures"),
                )
        elif (
            tri_type == 2 and not tile.imprint_masks_to_dds
        ):  # border_tex mask
            f.write(
                "LOAD_CENTER_BORDER "
                + "{:.5f}".format(lat_med)
                + " "
                + "{:.5f}".format(lon_med)
                + " "
                + str(texture_approx_size)
                + " "
                + str(4096 // 2 ** (zoomlevel - tile.mask_zl))
                + "\n"
            )
            f.write(
                "BORDER_TEX ../textures/"
                + filenames.mask_file(
                    til_x_left, til_y_top, zoomlevel, provider_code
                )
                + "\n"
            )
        elif (
            tri_type == 2
            and tile.imprint_masks_to_dds
            and (tile.experimental_water & 2)
        ):  # dxt5 with normal map
            f.write(
                "TEXTURE_NORMAL "
                + str(2 ** (17 - zoomlevel))
                + " ../textures/water_normal_map.dds\n"
            )
            f.write("GLOBAL_specular 1.0\n")
            f.write("NORMAL_METALNESS\n")
            if not os.path.exists(
                os.path.join(
                    tile.build_dir, "textures", "water_normal_map.dds"
                )
            ):
                shutil.copy(
                    os.path.join(filenames.Utils_dir, "water_normal_map.dds"),
                    os.path.join(tile.build_dir, "textures"),
                )
            pass
        if not tri_type:
            decal = tile.use_decal_on_terrain.decal_for(zoomlevel)
            if decal:
                f.write("DECAL_LIB lib/g10/decals/{}\n".format(decal))
        if tri_type in (1, 2):
            f.write("WET\n")
        else:
            f.write("NO_ALPHA\n")
        if tri_type in (1, 2) or not tile.terrain_casts_shadows:
            f.write("NO_SHADOW\n")
        return ter_file_name


##############################################################################

##############################################################################
def build_dsf(tile, download_queue):
    dico_customzl = zone_list_to_ortho_dico(tile)
    dsf_file_name = os.path.join(
        tile.build_dir,
        "Earth nav data",
        filenames.long_latlon(tile.lat, tile.lon) + ".dsf",
    )
    ui.vprint(1, "-> Computing the pool quadtree")
    if tile.add_low_res_sea_ovl or tile.use_masks_for_inland:
        quad_capacity = quad_capacity_low
    else:
        quad_capacity = quad_capacity_high
    pool_quadtree = QuadTree(quad_init_level, quad_capacity)
    f_mesh = open(filenames.mesh_file(tile.build_dir, tile.lat, tile.lon), "r")
    mesh_version = float(f_mesh.readline().strip().split()[-1])
    for i in range(3):
        f_mesh.readline()
    nbr_nodes = int(f_mesh.readline())
    node_coords = numpy.zeros(5 * nbr_nodes, "float")
    for i in range(nbr_nodes):
        node_coords[5 * i : 5 * i + 3] = [
            float(x) for x in f_mesh.readline().split()[:3]
        ]
        pool_quadtree.insert(
            float2qquad(node_coords[5 * i] - tile.lon),
            float2qquad(node_coords[5 * i + 1] - tile.lat),
            quad_init_level,
        )
    pool_quadtree.clean()
    pool_quadtree.statistics()
    #
    pool_nbr = len(pool_quadtree)
    idx_node_to_idx_pool = {}
    idx_pool = 0
    key_to_idx_pool = {}
    for key in pool_quadtree:
        key_to_idx_pool[key] = idx_pool
        for idx_node in pool_quadtree[key]["idx_nodes"]:
            idx_node_to_idx_pool[idx_node] = idx_pool
        idx_pool += 1
    #
    for i in range(3):
        f_mesh.readline()
    for i in range(nbr_nodes):
        node_coords[5 * i + 3 : 5 * i + 5] = [
            float(x) for x in f_mesh.readline().split()[:2]
        ]
    # altitutes are encoded in .mesh files with a 100000 scaling factor
    node_coords[2::5] *= 100000
    # pools params and nodes uint16 coordinates in pools
    pool_param = {}
    node_icoords = numpy.zeros(5 * nbr_nodes, "uint16")
    for key in pool_quadtree:
        level = len(key[0])
        plist = sorted(list(pool_quadtree[key]["idx_nodes"]))
        node_icoords[[5 * idx_node for idx_node in plist]] = [
            int(pool_quadtree.nodes[idx_node][0][level : level + 16], 2)
            for idx_node in plist
        ]
        node_icoords[[5 * idx_node + 1 for idx_node in plist]] = [
            int(pool_quadtree.nodes[idx_node][1][level : level + 16], 2)
            for idx_node in plist
        ]
        altitudes = numpy.array(
            [node_coords[5 * idx_node + 2] for idx_node in plist]
        )
        altmin = floor(altitudes.min())
        altmax = ceil(altitudes.max())
        if altmax - altmin < 770:
            scale_z = 771  # 65535=771*85
            inv_stp = 85
        elif altmax - altmin < 1284:
            scale_z = 1285  # 65535=1285*51
            inv_stp = 51
        elif altmax - altmin < 4368:
            scale_z = 4369  # 65535=4369*15
            inv_stp = 15
        else:
            scale_z = 13107  # 65535=13107*5
            inv_stp = 5
        scal_x = scal_y = 2 ** (-level)
        node_icoords[[5 * idx_node + 2 for idx_node in plist]] = numpy.round(
            (altitudes - altmin) * inv_stp
        )
        pool_param[key_to_idx_pool[key]] = (
            scal_x,
            tile.lon + int(key[0], 2) * scal_x,
            scal_y,
            tile.lat + int(key[1], 2) * scal_y,
            scale_z,
            altmin,
            2,
            -1,
            2,
            -1,
            1,
            0,
            1,
            0,
            1,
            0,
            1,
            0,
        )
    node_icoords[3::5] = numpy.round(
        (1 + tile.normal_map_strength * node_coords[3::5]) / 2 * 65535
    )
    node_icoords[4::5] = numpy.round(
        (1 - tile.normal_map_strength * node_coords[4::5]) / 2 * 65535
    )
    node_icoords = array.array("H", node_icoords)

    ##########################
    dico_terrains = {}
    overlay_terrains = set()
    treated_textures = set()
    skipped_terrains_for_masking = set()
    dsf_pools = {}
    # we need more pools for textured nodes than for nodes,
    # one for each number of coordinates [7 (land or experimental water), 9 (water masks) and 5 (X-Plane water)]
    dsf_pool_nbr = 3 * pool_nbr
    for idx_dsfpool in range(dsf_pool_nbr):
        dsf_pools[idx_dsfpool] = array.array("H")
    dsf_pool_length = numpy.zeros(dsf_pool_nbr, "int")
    dsf_pool_plane = 7 * numpy.ones(dsf_pool_nbr, "int")
    dsf_pool_plane[pool_nbr : 2 * pool_nbr] = 9
    dsf_pool_plane[2 * pool_nbr : 3 * pool_nbr] = 5
    textured_nodes = {}
    len_textured_nodes = 0
    textured_tris = {}
    total_cross_pool = 0
    ##########################

    bPROP = bTERT = bOBJT = bPOLY = bNETW = bDEMN = bGEOD = bDEMS = bCMDS = b""
    nbr_dsfpools_yet_in = 0
    dico_terrains = {"terrain_Water": 0}
    bTERT = bytes("terrain_Water\0", "ascii")
    textured_tris[0] = defaultdict(lambda: array.array("H"))

    # Next, we go through the Triangle section of the mesh file and build DSF
    # mesh points (these take into accound texture as well), point pools, etc.
    has_water = 7 if mesh_version >= 1.3 else 3

    for i in range(0, 2):  # skip 2 lines
        f_mesh.readline()
    nbr_tris = int(f_mesh.readline())  # read nbr of tris
    step = nbr_tris // 100 + 1

    tri_list = []
    for i in range(nbr_tris):
        # look for the texture that will possibly cover the tri
        (n1, n2, n3, tri_type) = [
            int(x) - 1 for x in f_mesh.readline().split()[:4]
        ]
        tri_type += 1
        # Triangles of mixed types are set for water in priority (to avoid water cut by solid roads), and others are set for type=0
        tri_type = (tri_type & has_water) and (
            2 * ((tri_type & has_water) > 1 or tile.use_masks_for_inland) or 1
        )
        tri_list.append((n1, n2, n3, tri_type))
    f_mesh.close()

    i = 0
    # First sea water (or equivalent) tris
    for tri in [tri for tri in tri_list if tri[3] == 2]:
        (n1, n2, n3, tri_type) = tri
        if i % step == 0:
            ui.progress_bar(1, int(i / step * 0.9))
            if ui.red_flag:
                ui.vprint(1, "DSF construction interrupted.")
                return 0
        i += 1
        bary_lon = (
            node_coords[5 * n1] + node_coords[5 * n2] + node_coords[5 * n3]
        ) / 3
        bary_lat = (
            node_coords[5 * n1 + 1]
            + node_coords[5 * n2 + 1]
            + node_coords[5 * n3 + 1]
        ) / 3
        texture_attributes = dico_customzl[
            geo.wgs84_to_orthogrid(bary_lat, bary_lon, tile.mesh_zl)
        ]
        # The entries for the terrain and texture main dictionnaries
        terrain_attributes = (texture_attributes, tri_type)
        # Do we need to build new terrain file(s) ?
        if terrain_attributes in dico_terrains:
            terrain_idx = dico_terrains[terrain_attributes]
        else:
            needs_new_terrain = False
            # if not we need to check with masks values
            if terrain_attributes not in skipped_terrains_for_masking:
                mask_im = mask.needs_mask(tile, *texture_attributes)
                if mask_im:
                    ui.vprint(2, "      Use of an alpha mask.")
                    needs_new_terrain = True
                    mask_im.save(
                        os.path.join(
                            tile.build_dir,
                            "textures",
                            filenames.mask_file(*texture_attributes),
                        )
                    )
                else:
                    skipped_terrains_for_masking.add(terrain_attributes)
                    # clean up potential old masks in the tile dir
                    try:
                        os.remove(
                            os.path.join(
                                tile.build_dir,
                                "textures",
                                filenames.mask_file(*texture_attributes),
                            )
                        )
                    except:
                        pass
            if needs_new_terrain:
                terrain_idx = len(dico_terrains)
                textured_tris[terrain_idx] = defaultdict(
                    lambda: array.array("H")
                )
                dico_terrains[terrain_attributes] = terrain_idx
                is_overlay = tri_type == 2 or (
                    tri_type == 1 and not (tile.experimental_water & 1)
                )
                if is_overlay:
                    overlay_terrains.add(terrain_idx)
                texture_file_name = filenames.dds_file_name_from_attributes(
                    *texture_attributes
                )
                # do we need to download a new texture ?
                if texture_attributes not in treated_textures:
                    if (
                        not os.path.isfile(
                            os.path.join(
                                tile.build_dir, "textures", texture_file_name
                            )
                        )
                    ) or (tile.imprint_masks_to_dds):
                        if "g2xpl" not in texture_attributes[3]:
                            download_queue.put(texture_attributes)
                        elif os.path.isfile(
                            os.path.join(
                                tile.build_dir,
                                "textures",
                                texture_file_name.replace(
                                    "dds", "partial.dds"
                                ),
                            )
                        ):
                            texture_file_name = texture_file_name.replace(
                                "dds", "partial.dds"
                            )
                            ui.vprint(
                                1,
                                "   Texture file "
                                + texture_file_name
                                + " already present.",
                            )
                        else:
                            ui.vprint(
                                1,
                                "   Missing a required texture, conversion"
                                " from g2xpl requires texture download.",
                            )
                            download_queue.put(texture_attributes)
                    else:
                        ui.vprint(
                            1,
                            "   Texture file "
                            + texture_file_name
                            + " already present.",
                        )
                    treated_textures.add(texture_attributes)
                terrain_file_name = create_terrain_file(
                    tile,
                    texture_file_name,
                    *texture_attributes,
                    tri_type,
                    is_overlay
                )
                bTERT += bytes("terrain/" + terrain_file_name + "\0", "ascii")
            else:
                terrain_idx = 0
        # We put the tri in the right terrain
        # First the ones associated to the dico_customzl
        if terrain_idx:
            tri_p = array.array("H")
            for n in (n1, n3, n2):  # beware of ordering for orientation !
                idx_pool = idx_node_to_idx_pool[n]
                node_hash = (
                    idx_pool,
                    *node_icoords[5 * n : 5 * n + 2],
                    terrain_idx,
                )
                if node_hash in textured_nodes:
                    (idx_dsfpool, pos_in_pool) = textured_nodes[node_hash]
                else:
                    (s, t) = geo.st_coord(
                        node_coords[5 * n + 1],
                        node_coords[5 * n],
                        *texture_attributes
                    )
                    # BEWARE : normal coordinates are pointing (EAST,SOUTH) in X-Plane, not (EAST,NORTH) ! (cfr DSF specs), so v -> -v
                    if not tile.imprint_masks_to_dds:  # border_tex
                        idx_dsfpool = idx_pool + pool_nbr
                        # border_tex masks with original normal
                        dsf_pools[idx_dsfpool].extend(
                            node_icoords[5 * n : 5 * n + 5]
                        )
                        dsf_pools[idx_dsfpool].extend(
                            (
                                int(round(s * 65535)),
                                int(round(t * 65535)),
                                int(round(s * 65535)),
                                int(round(t * 65535)),
                            )
                        )
                    else:  # dtx5 dds with mask included
                        idx_dsfpool = idx_pool
                        dsf_pools[idx_dsfpool].extend(
                            node_icoords[5 * n : 5 * n + 5]
                        )
                        dsf_pools[idx_dsfpool].extend(
                            (int(round(s * 65535)), int(round(t * 65535)))
                        )
                    len_textured_nodes += 1
                    pos_in_pool = dsf_pool_length[idx_dsfpool]
                    textured_nodes[node_hash] = (idx_dsfpool, pos_in_pool)
                    dsf_pool_length[idx_dsfpool] += 1
                tri_p.extend((idx_dsfpool, pos_in_pool))
            # some triangles could be reduced to nothing by the pool snapping,
            # we skip thme (possible killer to X-Plane's drapping of roads ?)
            if (
                tri_p[:2] == tri_p[2:4]
                or tri_p[2:4] == tri_p[4:]
                or tri_p[4:] == tri_p[:2]
            ):
                continue
            if tri_p[0] == tri_p[2] == tri_p[4]:
                textured_tris[terrain_idx][tri_p[0]].extend(
                    (tri_p[1], tri_p[3], tri_p[5])
                )
            else:
                total_cross_pool += 1
                textured_tris[terrain_idx]["cross-pool"].extend(tri_p)
        # I. X-Plane water
        if not (tile.experimental_water & tri_type):
            tri_p = array.array("H")
            for n in (n1, n3, n2):  # beware of ordering for orientation !
                node_hash = (n, 0)
                if node_hash in textured_nodes:
                    (idx_dsfpool, pos_in_pool) = textured_nodes[node_hash]
                else:
                    idx_dsfpool = idx_node_to_idx_pool[n] + 2 * pool_nbr
                    len_textured_nodes += 1
                    pos_in_pool = dsf_pool_length[idx_dsfpool]
                    textured_nodes[node_hash] = [idx_dsfpool, pos_in_pool]
                    # in some cases we might prefer to use normal shading for some sea triangles too (albedo continuity with elevation derived masks)
                    # dsf_pools[idx_dsfpool].extend(node_icoords[5*n:5*n+5])
                    dsf_pools[idx_dsfpool].extend(
                        node_icoords[5 * n : 5 * n + 3]
                    )
                    dsf_pools[idx_dsfpool].extend((32768, 32768))
                    dsf_pool_length[idx_dsfpool] += 1
                tri_p.extend((idx_dsfpool, pos_in_pool))
            if tri_p[0] == tri_p[2] == tri_p[4]:
                textured_tris[0][tri_p[0]].extend(
                    (tri_p[1], tri_p[3], tri_p[5])
                )
            else:
                total_cross_pool += 1
                textured_tris[0]["cross-pool"].extend(tri_p)
        # II. Low resolution texture with global coverage
        if (
            tile.experimental_water & 2
        ) or tile.add_low_res_sea_ovl:  # experimental water over sea
            # sea_zl=int(IMG.providers_dict['SEA']['max_zl'])
            sea_zl = experimental_water_zl
            (til_x_left, til_y_top) = geo.wgs84_to_orthogrid(
                bary_lat, bary_lon, sea_zl
            )
            texture_attributes = (til_x_left, til_y_top, sea_zl, "SEA")
            terrain_attributes = (texture_attributes, tri_type)
            if terrain_attributes in dico_terrains:
                terrain_idx = dico_terrains[terrain_attributes]
            else:
                terrain_idx = len(dico_terrains)
                is_overlay = (
                    not (tile.experimental_water & 2) and "ratio_water"
                )
                if is_overlay:
                    overlay_terrains.add(terrain_idx)
                textured_tris[terrain_idx] = defaultdict(
                    lambda: array.array("H")
                )
                dico_terrains[terrain_attributes] = terrain_idx
                texture_file_name = filenames.dds_file_name_from_attributes(
                    *texture_attributes
                )
                # do we need to download a new texture ?
                if texture_attributes not in treated_textures:
                    if not os.path.isfile(
                        os.path.join(
                            tile.build_dir, "textures", texture_file_name
                        )
                    ):
                        download_queue.put(texture_attributes)
                    else:
                        ui.vprint(
                            1,
                            "   Texture file "
                            + texture_file_name
                            + " already present.",
                        )
                    treated_textures.add(texture_attributes)
                terrain_file_name = create_terrain_file(
                    tile,
                    texture_file_name,
                    *texture_attributes,
                    tri_type,
                    is_overlay
                )
                bTERT += bytes("terrain/" + terrain_file_name + "\0", "ascii")
            # We put the tri in the right terrain
            tri_p = array.array("H")
            for n in (n1, n3, n2):  # beware of ordering for orientation !
                idx_pool = idx_node_to_idx_pool[n]
                node_hash = (
                    idx_pool,
                    *node_icoords[5 * n : 5 * n + 2],
                    terrain_idx,
                )
                if node_hash in textured_nodes:
                    (idx_dsfpool, pos_in_pool) = textured_nodes[node_hash]
                else:
                    (s, t) = geo.st_coord(
                        node_coords[5 * n + 1],
                        node_coords[5 * n],
                        *texture_attributes
                    )
                    # BEWARE : normal coordinates are pointing (EAST,SOUTH) in X-Plane, not (EAST,NORTH) ! (cfr DSF specs), so v -> -v
                    if tile.experimental_water & 2:
                        idx_dsfpool = idx_pool
                        # normal map texture over flat shading - no overlay
                        dsf_pools[idx_dsfpool].extend(
                            node_icoords[5 * n : 5 * n + 3]
                        )
                        dsf_pools[idx_dsfpool].extend(
                            (
                                32768,
                                32768,
                                int(round(s * 65535)),
                                int(round(t * 65535)),
                            )
                        )
                    else:
                        idx_dsfpool = idx_pool + pool_nbr
                        # constant alpha overlay with flat shading
                        dsf_pools[idx_dsfpool].extend(
                            node_icoords[5 * n : 5 * n + 3]
                        )
                        dsf_pools[idx_dsfpool].extend(
                            (
                                32768,
                                32768,
                                int(round(s * 65535)),
                                int(round(t * 65535)),
                                0,
                                int(round(tile.ratio_water * 65535)),
                            )
                        )
                    len_textured_nodes += 1
                    pos_in_pool = dsf_pool_length[idx_dsfpool]
                    textured_nodes[node_hash] = (idx_dsfpool, pos_in_pool)
                    dsf_pool_length[idx_dsfpool] += 1
                tri_p.extend((idx_dsfpool, pos_in_pool))
            if tri_p[0] == tri_p[2] == tri_p[4]:
                textured_tris[terrain_idx][tri_p[0]].extend(
                    (tri_p[1], tri_p[3], tri_p[5])
                )
            else:
                total_cross_pool += 1
                textured_tris[terrain_idx]["cross-pool"].extend(tri_p)
    # Second land and inland water tris
    for tri in [tri for tri in tri_list if tri[3] < 2]:
        (n1, n2, n3, tri_type) = tri
        if i % step == 0:
            ui.progress_bar(1, int(i / step * 0.9))
            if ui.red_flag:
                ui.vprint(1, "DSF construction interrupted.")
                return 0
        i += 1
        bary_lon = (
            node_coords[5 * n1] + node_coords[5 * n2] + node_coords[5 * n3]
        ) / 3
        bary_lat = (
            node_coords[5 * n1 + 1]
            + node_coords[5 * n2 + 1]
            + node_coords[5 * n3 + 1]
        ) / 3
        texture_attributes = dico_customzl[
            geo.wgs84_to_orthogrid(bary_lat, bary_lon, tile.mesh_zl)
        ]
        # The entries for the terrain and texture main dictionnaries
        terrain_attributes = (texture_attributes, tri_type)
        # Do we need to build new terrain file(s) ?
        if terrain_attributes in dico_terrains:
            terrain_idx = dico_terrains[terrain_attributes]
        else:
            terrain_idx = len(dico_terrains)
            textured_tris[terrain_idx] = defaultdict(lambda: array.array("H"))
            dico_terrains[terrain_attributes] = terrain_idx
            is_overlay = tri_type == 1 and not (tile.experimental_water & 1)
            if is_overlay:
                overlay_terrains.add(terrain_idx)
            texture_file_name = filenames.dds_file_name_from_attributes(
                *texture_attributes
            )
            # do we need to download a new texture ?
            if texture_attributes not in treated_textures:
                if not os.path.isfile(
                    os.path.join(tile.build_dir, "textures", texture_file_name)
                ):
                    if "g2xpl" not in texture_attributes[3]:
                        download_queue.put(texture_attributes)
                    elif os.path.isfile(
                        os.path.join(
                            tile.build_dir,
                            "textures",
                            texture_file_name.replace("dds", "partial.dds"),
                        )
                    ):
                        texture_file_name = texture_file_name.replace(
                            "dds", "partial.dds"
                        )
                        ui.vprint(
                            1,
                            "   Texture file "
                            + texture_file_name
                            + " already present.",
                        )
                    else:
                        ui.vprint(
                            1,
                            "   Missing a required texture, conversion from"
                            " g2xpl requires texture download.",
                        )
                        download_queue.put(texture_attributes)
                else:
                    ui.vprint(
                        1,
                        "   Texture file "
                        + texture_file_name
                        + " already present.",
                    )
                treated_textures.add(texture_attributes)
            terrain_file_name = create_terrain_file(
                tile,
                texture_file_name,
                *texture_attributes,
                tri_type,
                is_overlay
            )
            bTERT += bytes("terrain/" + terrain_file_name + "\0", "ascii")
        # We put the tri in the right terrain
        # First the ones associated to the dico_customzl
        tri_p = array.array("H")
        for n in (n1, n3, n2):  # beware of ordering for orientation !
            idx_pool = idx_node_to_idx_pool[n]
            node_hash = (
                idx_pool,
                *node_icoords[5 * n : 5 * n + 2],
                terrain_idx,
            )
            if node_hash in textured_nodes:
                (idx_dsfpool, pos_in_pool) = textured_nodes[node_hash]
            else:
                (s, t) = geo.st_coord(
                    node_coords[5 * n + 1],
                    node_coords[5 * n],
                    *texture_attributes
                )
                # BEWARE : normal coordinates are pointing (EAST,SOUTH) in X-Plane, not (EAST,NORTH) ! (cfr DSF specs), so v -> -v
                if not tri_type:  # land
                    idx_dsfpool = idx_pool
                    dsf_pools[idx_dsfpool].extend(
                        node_icoords[5 * n : 5 * n + 5]
                    )
                    dsf_pools[idx_dsfpool].extend(
                        (int(round(s * 65535)), int(round(t * 65535)))
                    )
                else:  # inland water
                    if not (tile.experimental_water & 1):
                        idx_dsfpool = idx_pool + pool_nbr
                        # constant alpha overlay with flat shading
                        dsf_pools[idx_dsfpool].extend(
                            node_icoords[5 * n : 5 * n + 3]
                        )
                        dsf_pools[idx_dsfpool].extend(
                            (
                                32768,
                                32768,
                                int(round(s * 65535)),
                                int(round(t * 65535)),
                                0,
                                int(round(tile.ratio_water * 65535)),
                            )
                        )
                    else:
                        idx_dsfpool = idx_pool
                        # normal map texture over flat shading - no overlay
                        dsf_pools[idx_dsfpool].extend(
                            node_icoords[5 * n : 5 * n + 3]
                        )
                        dsf_pools[idx_dsfpool].extend(
                            (
                                32768,
                                32768,
                                int(round(s * 65535)),
                                int(round(t * 65535)),
                            )
                        )
                len_textured_nodes += 1
                pos_in_pool = dsf_pool_length[idx_dsfpool]
                textured_nodes[node_hash] = (idx_dsfpool, pos_in_pool)
                dsf_pool_length[idx_dsfpool] += 1
            tri_p.extend((idx_dsfpool, pos_in_pool))
        # some triangles could be reduced to nothing by the pool snapping,
        # we skip thme (possible killer to X-Plane's drapping of roads ?)
        if (
            tri_p[:2] == tri_p[2:4]
            or tri_p[2:4] == tri_p[4:]
            or tri_p[4:] == tri_p[:2]
        ):
            continue
        if tri_p[0] == tri_p[2] == tri_p[4]:
            textured_tris[terrain_idx][tri_p[0]].extend(
                (tri_p[1], tri_p[3], tri_p[5])
            )
        else:
            total_cross_pool += 1
            textured_tris[terrain_idx]["cross-pool"].extend(tri_p)
        if (
            tri_type
        ):  # All water effects not related to the full resolution texture
            # I. X-Plane water
            if not (tile.experimental_water & tri_type):
                tri_p = array.array("H")
                for n in (n1, n3, n2):  # beware of ordering for orientation !
                    node_hash = (n, 0)
                    if node_hash in textured_nodes:
                        (idx_dsfpool, pos_in_pool) = textured_nodes[node_hash]
                    else:
                        idx_dsfpool = idx_node_to_idx_pool[n] + 2 * pool_nbr
                        len_textured_nodes += 1
                        pos_in_pool = dsf_pool_length[idx_dsfpool]
                        textured_nodes[node_hash] = [idx_dsfpool, pos_in_pool]
                        # in some cases we might prefer to use normal shading for some sea triangles too (albedo continuity with elevation derived masks)
                        # dsf_pools[idx_dsfpool].extend(node_icoords[5*n:5*n+5])
                        dsf_pools[idx_dsfpool].extend(
                            node_icoords[5 * n : 5 * n + 3]
                        )
                        dsf_pools[idx_dsfpool].extend((32768, 32768))
                        dsf_pool_length[idx_dsfpool] += 1
                    tri_p.extend((idx_dsfpool, pos_in_pool))
                if tri_p[0] == tri_p[2] == tri_p[4]:
                    textured_tris[0][tri_p[0]].extend(
                        (tri_p[1], tri_p[3], tri_p[5])
                    )
                else:
                    total_cross_pool += 1
                    textured_tris[0]["cross-pool"].extend(tri_p)

    download_queue.put("quit")

    ui.vprint(1, "-> Encoding of the DSF file")
    ui.vprint(1, "     Final nbr of nodes: " + str(len_textured_nodes))
    ui.vprint(2, "     Final nbr of cross pool tris: " + str(total_cross_pool))

    # Now is time to write our DSF to disk, the exact binary format is described on the wiki
    if os.path.exists(dsf_file_name + ".bak"):
        os.remove(dsf_file_name + ".bak")
    if os.path.exists(dsf_file_name):
        os.rename(dsf_file_name, dsf_file_name + ".bak")

    if bPROP == b"":
        bPROP = bytes(
            "sim/west\0"
            + str(tile.lon)
            + "\0"
            + "sim/east\0"
            + str(tile.lon + 1)
            + "\0"
            + "sim/south\0"
            + str(tile.lat)
            + "\0"
            + "sim/north\0"
            + str(tile.lat + 1)
            + "\0"
            + "sim/creation_agent\0"
            + "Ortho4XP\0",
            "ascii",
        )
    else:
        bPROP += b"sim/creation_agent\0Patched by Ortho4XP\0"

    # Computation of intermediate and of total length
    size_of_head_atom = 16 + len(bPROP)
    size_of_prop_atom = 8 + len(bPROP)
    size_of_defn_atom = (
        48 + len(bTERT) + len(bOBJT) + len(bPOLY) + len(bNETW) + len(bDEMN)
    )
    size_of_geod_atom = 8 + len(bGEOD)
    for k in range(dsf_pool_nbr):
        if dsf_pool_length[k] > 0:
            size_of_geod_atom += 21 + dsf_pool_plane[k] * (
                9 + 2 * dsf_pool_length[k]
            )
    ui.vprint(
        2, "     Size of DEFN atom : " + str(size_of_defn_atom) + " bytes."
    )
    ui.vprint(
        2, "     Size of GEOD atom : " + str(size_of_geod_atom) + " bytes."
    )
    f = open(dsf_file_name + ".tmp", "wb")
    f.write(b"XPLNEDSF")
    f.write(struct.pack("<I", 1))

    # Head super-atom
    f.write(b"DAEH")
    f.write(struct.pack("<I", size_of_head_atom))
    f.write(b"PORP")
    f.write(struct.pack("<I", size_of_prop_atom))
    f.write(bPROP)

    # Definitions super-atom
    f.write(b"NFED")
    f.write(struct.pack("<I", size_of_defn_atom))
    f.write(b"TRET")
    f.write(struct.pack("<I", 8 + len(bTERT)))
    f.write(bTERT)
    f.write(b"TJBO")
    f.write(struct.pack("<I", 8 + len(bOBJT)))
    f.write(bOBJT)
    f.write(b"YLOP")
    f.write(struct.pack("<I", 8 + len(bPOLY)))
    f.write(bPOLY)
    f.write(b"WTEN")
    f.write(struct.pack("<I", 8 + len(bNETW)))
    f.write(bNETW)
    f.write(b"NMED")
    f.write(struct.pack("<I", 8 + len(bDEMN)))
    f.write(bDEMN)

    # Geodata super-atom
    f.write(b"DOEG")
    f.write(struct.pack("<I", size_of_geod_atom))
    f.write(bGEOD)
    for k in range(dsf_pool_nbr):
        if dsf_pool_length[k] == 0:
            continue
        f.write(b"LOOP")
        f.write(
            struct.pack(
                "<I",
                13
                + dsf_pool_plane[k]
                + 2 * dsf_pool_plane[k] * dsf_pool_length[k],
            )
        )
        f.write(struct.pack("<I", dsf_pool_length[k]))
        f.write(struct.pack("<B", dsf_pool_plane[k]))
        for l in range(dsf_pool_plane[k]):
            f.write(struct.pack("<B", 0))
            for m in range(dsf_pool_length[k]):
                f.write(
                    struct.pack("<H", dsf_pools[k][dsf_pool_plane[k] * m + l])
                )
    for k in range(dsf_pool_nbr):
        if dsf_pool_length[k] == 0:
            continue
        f.write(b"LACS")
        f.write(struct.pack("<I", 8 + 8 * dsf_pool_plane[k]))
        for l in range(2 * dsf_pool_plane[k]):
            f.write(struct.pack("<f", pool_param[k % pool_nbr][l]))

    ui.progress_bar(1, 95)
    if ui.red_flag:
        ui.vprint(1, "DSF construction interrupted.")
        return 0

    # Since we possibly skipped some pools, and since we possibly
    # get pools from elsewhere, we rebuild a dico
    # which tells the pool position in the dsf of a pool prior
    # to the stripping :

    dico_new_dsf_pool = {}
    new_idx_dsfpool = nbr_dsfpools_yet_in
    for k in range(dsf_pool_nbr):
        if dsf_pool_length[k] != 0:
            dico_new_dsf_pool[k] = new_idx_dsfpool
            new_idx_dsfpool += 1

    # DEMS atom
    if bDEMS != b"":
        f.write(b"SMED")
        f.write(struct.pack("<I", 8 + len(bDEMS)))
        f.write(bDEMS)

    # Commands atom

    # we first compute its size :
    size_of_cmds_atom = 8 + len(bCMDS)
    for terrain_idx in textured_tris:
        if len(textured_tris[terrain_idx]) == 0:
            continue
        size_of_cmds_atom += 3
        for idx_dsfpool in textured_tris[terrain_idx]:
            if idx_dsfpool != "cross-pool":
                size_of_cmds_atom += 13 + 2 * (
                    len(textured_tris[terrain_idx][idx_dsfpool])
                    + ceil(len(textured_tris[terrain_idx][idx_dsfpool]) / 255)
                )
            else:
                size_of_cmds_atom += 13 + 2 * (
                    len(textured_tris[terrain_idx][idx_dsfpool])
                    + ceil(len(textured_tris[terrain_idx][idx_dsfpool]) / 510)
                )
    ui.vprint(
        2, "     Size of CMDS atom : " + str(size_of_cmds_atom) + " bytes."
    )
    f.write(b"SDMC")  # CMDS header
    f.write(struct.pack("<I", size_of_cmds_atom))  # CMDS length
    f.write(bCMDS)
    for terrain_idx in textured_tris:
        if len(textured_tris[terrain_idx]) == 0:
            continue
        # print("terrain_idx = "+str(terrain_idx))
        f.write(struct.pack("<B", 4))  # SET DEFINITION 16
        f.write(struct.pack("<H", terrain_idx))  # TERRAIN INDEX
        flag = (
            1 if terrain_idx not in overlay_terrains else 2
        )  # physical or overlay
        lod = -1 if flag == 1 else tile.overlay_lod
        for idx_dsfpool in textured_tris[terrain_idx]:
            if idx_dsfpool != "cross-pool":
                f.write(struct.pack("<B", 1))  # POOL SELECT
                f.write(
                    struct.pack("<H", dico_new_dsf_pool[idx_dsfpool])
                )  # POOL INDEX

                f.write(struct.pack("<B", 18))  # TERRAIN PATCH FLAGS AND LOD
                f.write(struct.pack("<B", flag))  # FLAG
                f.write(struct.pack("<f", 0))  # NEAR LOD
                f.write(struct.pack("<f", lod))  # FAR LOD

                blocks = floor(
                    len(textured_tris[terrain_idx][idx_dsfpool]) / 255
                )
                for j in range(blocks):
                    f.write(struct.pack("<B", 23))  # PATCH TRIANGLE
                    f.write(struct.pack("<B", 255))  # COORDINATE COUNT

                    for k in range(255):
                        f.write(
                            struct.pack(
                                "<H",
                                textured_tris[terrain_idx][idx_dsfpool][
                                    255 * j + k
                                ],
                            )
                        )  # COORDINATE IDX
                remaining_tri_p = (
                    len(textured_tris[terrain_idx][idx_dsfpool]) % 255
                )
                if remaining_tri_p != 0:
                    f.write(struct.pack("<B", 23))  # PATCH TRIANGLE
                    f.write(
                        struct.pack("<B", remaining_tri_p)
                    )  # COORDINATE COUNT
                    for k in range(remaining_tri_p):
                        f.write(
                            struct.pack(
                                "<H",
                                textured_tris[terrain_idx][idx_dsfpool][
                                    255 * blocks + k
                                ],
                            )
                        )  # COORDINATE IDX
            else:  # idx_dsfpool == 'cross-pool'
                pool_idx_init = textured_tris[terrain_idx][idx_dsfpool][0]
                f.write(struct.pack("<B", 1))  # POOL SELECT
                f.write(
                    struct.pack("<H", dico_new_dsf_pool[pool_idx_init])
                )  # POOL INDEX
                f.write(struct.pack("<B", 18))  # TERRAIN PATCH FLAGS AND LOD
                f.write(struct.pack("<B", flag))  # FLAG
                f.write(struct.pack("<f", 0))  # NEAR LOD
                f.write(struct.pack("<f", lod))  # FAR LOD

                blocks = floor(
                    len(textured_tris[terrain_idx][idx_dsfpool]) / 510
                )
                for j in range(blocks):
                    f.write(struct.pack("<B", 24))  # PATCH TRIANGLE CROSS-POOL
                    f.write(struct.pack("<B", 255))  # COORDINATE COUNT
                    for k in range(255):
                        f.write(
                            struct.pack(
                                "<H",
                                dico_new_dsf_pool[
                                    textured_tris[terrain_idx][idx_dsfpool][
                                        510 * j + 2 * k
                                    ]
                                ],
                            )
                        )  # POOL IDX
                        f.write(
                            struct.pack(
                                "<H",
                                textured_tris[terrain_idx][idx_dsfpool][
                                    510 * j + 2 * k + 1
                                ],
                            )
                        )  # POS_IN_POOL IDX
                remaining_tri_p = int(
                    (len(textured_tris[terrain_idx][idx_dsfpool]) % 510) / 2
                )
                if remaining_tri_p != 0:
                    f.write(struct.pack("<B", 24))  # PATCH TRIANGLE CROSS-POOL
                    f.write(
                        struct.pack("<B", remaining_tri_p)
                    )  # COORDINATE COUNT
                    for k in range(remaining_tri_p):
                        f.write(
                            struct.pack(
                                "<H",
                                dico_new_dsf_pool[
                                    textured_tris[terrain_idx][idx_dsfpool][
                                        510 * blocks + 2 * k
                                    ]
                                ],
                            )
                        )  # POOL IDX
                        f.write(
                            struct.pack(
                                "<H",
                                textured_tris[terrain_idx][idx_dsfpool][
                                    510 * blocks + 2 * k + 1
                                ],
                            )
                        )  # POS_IN_PO0L IDX

    ui.progress_bar(1, 98)
    if ui.red_flag:
        ui.vprint(1, "DSF construction interrupted.")
        return 0

    f.close()
    f = open(dsf_file_name + ".tmp", "rb")
    data = f.read()
    m = hashlib.md5()
    m.update(data)
    md5sum = m.digest()
    f.close()
    f = open(dsf_file_name + ".tmp", "ab")
    f.write(md5sum)
    f.close()
    ui.progress_bar(1, 100)
    size_of_dsf = (
        28
        + size_of_head_atom
        + size_of_defn_atom
        + size_of_geod_atom
        + size_of_cmds_atom
    )
    ui.vprint(
        1,
        "     DSF file encoded, total size is :",
        size_of_dsf,
        "bytes",
        "(" + ui.human_print(size_of_dsf) + ")",
    )
    return 1


##############################################################################


def dsf_terrain_filenames(build_dir, dsf_filename, tile_lat, tile_lon):
    """Parse the given DSF and return the list of referenced .ter files"""
    _terrain_files = list()
    atom_header = struct.Struct("<4sI")

    with open(dsf_filename, "rb") as dsf:
        # Skip the DSF header
        dsf.seek(12)

        # Walk through the atoms, until we reach HEAD (should be first, but not required)
        (atom_id, head_atom_size) = (None, 8)
        while atom_id != b"DAEH":
            dsf.seek(head_atom_size - 8, 1)
            (atom_id, head_atom_size) = atom_header.unpack(dsf.read(8))
        head_atom_offset = dsf.tell() - 8

        # Walk through the HEAD sub-atoms, until we reach PROP
        (atom_id, atom_size) = (None, 8)
        while atom_id != b"PORP":
            dsf.seek(atom_size - 8, 1)
            (atom_id, atom_size) = atom_header.unpack(dsf.read(8))

        # The PROP sub-atom is string table atom, read it and build a dict from its key/values pairs
        prop_strings = dsf.read(atom_size - 8).split(b"\0")
        prop_dict = {
            k: v for (k, v) in zip(prop_strings[0::2], prop_strings[1::2])
        }

        # If DSF west and south limits don't match the current tile, stop here
        if (
            int(prop_dict[b"sim/west"]) != tile_lon
            or int(prop_dict[b"sim/south"]) != tile_lat
        ):
            return None

        # Now skip to the end of the HEAD atom, and look for the DEFN atom
        dsf.seek(head_atom_offset + head_atom_size)
        (atom_id, defn_atom_size) = (None, 8)
        while atom_id != b"NFED":
            dsf.seek(defn_atom_size - 8, 1)
            (atom_id, defn_atom_size) = atom_header.unpack(dsf.read(8))

        # Walk through the DEFN sub-atoms, until we reach TERT
        (atom_id, atom_size) = (None, 8)
        while atom_id != b"TRET":
            dsf.seek(atom_size - 8, 1)
            (atom_id, atom_size) = atom_header.unpack(dsf.read(8))

        # The TERT sub-atom is string table atom, which will give us our list of .ter files (and textures, filter those)
        return filter(
            lambda f: os.path.isfile(f) and f.endswith(".ter"),
            map(
                lambda f: os.path.join(build_dir, f.decode()),
                dsf.read(atom_size - 8).split(b"\0"),
            ),
        )


def parse_ter_file(ter_filename):
    """Return the top-left lat, lon and zoomlevel for the given .ter file"""

    # First locate the LOAD_CENTER instruction
    with open(ter_filename) as f:
        for line in f:
            m = re.match(
                r"^LOAD_CENTER\s+"
                + r"(?P<lat>[0-9.-]+)\s+"
                + r"(?P<lon>[0-9.-]+)\s+"
                + r"(?P<terrain_size>[0-9]+)"
                + r"\s+(?P<texture_size>[0-9]+).*$",
                line,
            )
            if m:
                # Extract the lat, lon, approximate terrain size (in meters) and the texture size (in pixels)
                lat_med = float(m.group("lat"))
                lon_med = float(m.group("lon"))
                terrain_size = int(m.group("terrain_size"))
                texture_size = int(m.group("texture_size"))

                # Compute the ZL from the latitude, the terrain size and the texture size
                zoomlevel = geo.webmercator_zoomlevel(
                    lat_med, terrain_size / texture_size
                )
                x, y = geo.wgs84_to_orthogrid(lat_med, lon_med, zoomlevel)
                return x, y, zoomlevel<|MERGE_RESOLUTION|>--- conflicted
+++ resolved
@@ -196,55 +196,6 @@
             ymin = max(0, ymin)
             ymax = min(1, ymax)
             # mark to airport_array
-<<<<<<< HEAD
-            colmin=round(xmin*4095)
-            colmax=round(xmax*4095)
-            rowmax=round((1-ymin)*4095)
-            rowmin=round((1-ymax)*4095)
-            airport_array[rowmin:rowmax+1,colmin:colmax+1]=1
-
-    elif tile.cover_airports_with_highres == 'Progressive':
-        UI.vprint(1, "-> Auto-generating custom ZL zones along the runways of each airport.")
-        wall_time = time.perf_counter()
-        airport_collection = APT_SRC.AirportCollection(xp_tile=APT_SRC.XPlaneTile(tile.lat, tile.lon),
-                                                       include_surrounding_tiles=True)
-        progressive_zones = airport_collection.zone_list(screen_res=tile.cover_screen_res,
-                                                         fov=tile.cover_fov,
-                                                         fpa=tile.cover_fpa,
-                                                         provider=tile.default_website,
-                                                         base_zl=tile.default_zl,
-                                                         cover_zl=tile.cover_zl,
-                                                         greediness=tile.cover_greediness,
-                                                         greediness_threshold=tile.cover_greediness_threshold)
-        wall_time_delta = datetime.timedelta(seconds=(time.perf_counter() - wall_time))
-        UI.lvprint(0, f"ZL zones computed in {wall_time_delta}s")
-
-    dico_customzl={}
-    dico_tmp={}
-    til_x_min,til_y_min=GEO.wgs84_to_orthogrid(tile.lat+1,tile.lon,tile.mesh_zl)
-    til_x_max,til_y_max=GEO.wgs84_to_orthogrid(tile.lat,tile.lon+1,tile.mesh_zl)
-    base_zone=((tile.lat,tile.lon,tile.lat,tile.lon+1,tile.lat+1,tile.lon+1,tile.lat+1,tile.lon,tile.lat,tile.lon),tile.default_zl,tile.default_website)
-    for region_mask_color, region in enumerate(_sorted_zones([base_zone], progressive_zones, tile.zone_list), start=1):
-        dico_tmp[region_mask_color]=(region[1],region[2])
-        pol=[(round((x-tile.lon)*4095),round((tile.lat+1-y)*4095)) for (x,y) in zip(region[0][1::2],region[0][::2])]
-        masks_draw.polygon(pol,fill=region_mask_color)
-
-    for til_x in range(til_x_min,til_x_max+1,16):
-        for til_y in range(til_y_min,til_y_max+1,16):
-            (latp,lonp)=GEO.gtile_to_wgs84(til_x+8,til_y+8,tile.mesh_zl)
-            lonp=max(min(lonp,tile.lon+1),tile.lon)
-            latp=max(min(latp,tile.lat+1),tile.lat)
-            x=round((lonp-tile.lon)*4095)
-            y=round((tile.lat+1-latp)*4095)
-            (zoomlevel,provider_code)=dico_tmp[masks_im.getpixel((x,y))]
-            if airport_array[y,x]:
-                zoomlevel=max(zoomlevel,tile.cover_zl.default)
-            til_x_text=16*(int(til_x/2**(tile.mesh_zl-zoomlevel))//16)
-            til_y_text=16*(int(til_y/2**(tile.mesh_zl-zoomlevel))//16)
-            dico_customzl[(til_x,til_y)]=(til_x_text,til_y_text,zoomlevel,provider_code)
-
-    if tile.cover_airports_with_highres=='Existing':
-=======
             colmin = round(xmin * 4095)
             colmax = round(xmax * 4095)
             rowmax = round((1 - ymin) * 4095)
@@ -252,14 +203,14 @@
             airport_array[rowmin : rowmax + 1, colmin : colmax + 1] = 1
 
     elif tile.cover_airports_with_highres == "Progressive":
-        ui.vprint(
+        UI.vprint(
             1,
             "-> Auto-generating custom ZL zones along the runways of each"
             " airport.",
         )
-        wall_time = time.clock()
-        airport_collection = airport_data.AirportCollection(
-            xp_tile=airport_data.XPlaneTile(tile.lat, tile.lon),
+        wall_time = time.perf_counter()
+        airport_collection = APT_SRC.AirportCollection(
+            xp_tile=APT_SRC.XPlaneTile(tile.lat, tile.lon),
             include_surrounding_tiles=True,
         )
         progressive_zones = airport_collection.zone_list(
@@ -273,16 +224,16 @@
             greediness_threshold=tile.cover_greediness_threshold,
         )
         wall_time_delta = datetime.timedelta(
-            seconds=(time.clock() - wall_time)
+            seconds=(time.perf_counter() - wall_time)
         )
-        ui.lvprint(0, "ZL zones computed in {}s".format(wall_time_delta))
+        UI.lvprint(0, f"ZL zones computed in {wall_time_delta}s")
 
     dico_customzl = {}
     dico_tmp = {}
-    til_x_min, til_y_min = geo.wgs84_to_orthogrid(
+    til_x_min, til_y_min = GEO.wgs84_to_orthogrid(
         tile.lat + 1, tile.lon, tile.mesh_zl
     )
-    til_x_max, til_y_max = geo.wgs84_to_orthogrid(
+    til_x_max, til_y_max = GEO.wgs84_to_orthogrid(
         tile.lat, tile.lon + 1, tile.mesh_zl
     )
     base_zone = (
@@ -313,7 +264,7 @@
 
     for til_x in range(til_x_min, til_x_max + 1, 16):
         for til_y in range(til_y_min, til_y_max + 1, 16):
-            (latp, lonp) = geo.gtile_to_wgs84(
+            (latp, lonp) = GEO.gtile_to_wgs84(
                 til_x + 8, til_y + 8, tile.mesh_zl
             )
             lonp = max(min(lonp, tile.lon + 1), tile.lon)
@@ -337,7 +288,6 @@
             )
 
     if tile.cover_airports_with_highres == "Existing":
->>>>>>> 98a0b4d7
         # what we find in the texture folder of the existing tile
         for f in os.listdir(os.path.join(tile.build_dir, "textures")):
             if f[-4:] != ".dds":
@@ -777,7 +727,7 @@
                     texture_file_name,
                     *texture_attributes,
                     tri_type,
-                    is_overlay
+                    is_overlay,
                 )
                 bTERT += bytes("terrain/" + terrain_file_name + "\0", "ascii")
             else:
@@ -799,7 +749,7 @@
                     (s, t) = geo.st_coord(
                         node_coords[5 * n + 1],
                         node_coords[5 * n],
-                        *texture_attributes
+                        *texture_attributes,
                     )
                     # BEWARE : normal coordinates are pointing (EAST,SOUTH) in X-Plane, not (EAST,NORTH) ! (cfr DSF specs), so v -> -v
                     if not tile.imprint_masks_to_dds:  # border_tex
@@ -919,7 +869,7 @@
                     texture_file_name,
                     *texture_attributes,
                     tri_type,
-                    is_overlay
+                    is_overlay,
                 )
                 bTERT += bytes("terrain/" + terrain_file_name + "\0", "ascii")
             # We put the tri in the right terrain
@@ -937,7 +887,7 @@
                     (s, t) = geo.st_coord(
                         node_coords[5 * n + 1],
                         node_coords[5 * n],
-                        *texture_attributes
+                        *texture_attributes,
                     )
                     # BEWARE : normal coordinates are pointing (EAST,SOUTH) in X-Plane, not (EAST,NORTH) ! (cfr DSF specs), so v -> -v
                     if tile.experimental_water & 2:
@@ -1060,7 +1010,7 @@
                 texture_file_name,
                 *texture_attributes,
                 tri_type,
-                is_overlay
+                is_overlay,
             )
             bTERT += bytes("terrain/" + terrain_file_name + "\0", "ascii")
         # We put the tri in the right terrain
@@ -1079,7 +1029,7 @@
                 (s, t) = geo.st_coord(
                     node_coords[5 * n + 1],
                     node_coords[5 * n],
-                    *texture_attributes
+                    *texture_attributes,
                 )
                 # BEWARE : normal coordinates are pointing (EAST,SOUTH) in X-Plane, not (EAST,NORTH) ! (cfr DSF specs), so v -> -v
                 if not tri_type:  # land
