NOTICE 1. Windows users: Only use Notepad++ or an equivalent decent editor
to read or modify Ortho4XP related files. Notepad doesn't understand linux
line-ends and will create a mess.
------------------------------------------------------------------------

------------------------------------------------------------------------
NOTICE 2 : Windows users: You do not need to read further than this
notice if you have installed the binary windows version !
In your case, the executable file is Binary/Ortho4XP_v130.exe, and the
only advisable action is to make a short-cut to it somewhere, e.g. in the
main Ortho4XP directory (but the executable needs to stay where it is).
If you end-up installing the python modules some day (to get more frequent
updates or bugs fixed), the Binary directory won't be necessary anymore.
------------------------------------------------------------------------

The following instructions are for the script install :

Linux
-----

For Arch-based distributions you must have the AUR enabled and yay installed.
Debian based distributions should have no issues.

1) Install Python
Debian Based: sudo apt-get python3.9
Arch Based: sudo pacman -S python3.9

2) Install Poetry
curl -sSL https://raw.githubusercontent.com/python-poetry/poetry/master/install-poetry.py | python3 -

3) Install GDAL
Debian Based: sudo apt-get python3-gdal
Arch Based: sudo pacman -S python3-gdal

4) Go to the Ortho4XP folder
cd /path/to/Ortho4XP

5) Install other dependencies
poetry install

6) Launch Ortho4XP
poetry run python Ortho4XP_v130.py


Windows
-------

<<<<<<< HEAD
1) Download and install Python 3 from www.python.org

Just select one for your Windows OS, there is no benefit in our case to
download the pretty lastest version of Python, since you might get difficulties
further down to find modules already built for it. As of 10/2018, I would
recommend using 3.7.
Make sure during the process that "pip" (package management system for Python)
is installed along and made accessible from your PATH [there is a checkbox
for this during the Python install process wich by default ISN'T checked].
=======
1) Download and install Python 3.9 from www.python.org 

2) Install Poetry from https://python-poetry.org/docs/#installation

3) Go to the Ortho4XP folder
cd \path\to\Ortho4XP
>>>>>>> 5225de6b

4) From a command window run
poetry install

5) Download GDAL from  from https://www.lfd.uci.edu/~gohlke/pythonlibs/#gdal

Pay attention to take the ones that correspond to the Python version which you picked
at Step 1) and to your OS nbr of bits (32 or 64, I guess 64 in all but a few cases).
<<<<<<< HEAD
As an example, if Python 3.7.*  was selected at Step 1) above and you
have a 64bit windows, then you would choose these files that have -cp37- and _amd64
within their filename.

In order to use the build geotiff feature of the custom_zl map, you will need to
add the directory containing gdal_translate and gdalwarp (***/python**/lib/site-packages/osgeo/)
into your PATH variable.
=======
As an example, for Python 3.9.* and if you
have a 64bit windows, then you would choose these files that have -cp39- and _amd64 
within their filename.
>>>>>>> 5225de6b

Finally, if you do not already have them : download and install the build tools for visual studio (2017):
https://visualstudio.microsoft.com/fr/downloads/

<<<<<<< HEAD
3) From a command window launch successively
=======
>>>>>>> 5225de6b

4) Install GDAL into python
poetry run pip install <filepath>

E.g poetry run pip install ./GDAL‑3.3.2‑cp39‑cp39‑win_amd64.whl

<<<<<<< HEAD
You should be done. Open a command window in the Ortho4XP directory (freshly downloaded from Github)
and launch "python Ortho4XP.py".
=======
5) You should be done. Open a command window in the Ortho4XP directory (freshly downloaded from Github)
and launch "poetry run python Ortho4XP_v130.py".
>>>>>>> 5225de6b

macOS
----

1) In a Terminal window, install Homebrew (brew.sh), a package manager
/bin/bash -c "$(curl -fsSL https://raw.githubusercontent.com/Homebrew/install/HEAD/install.sh)"

2) Go to the Ortho4XP folder
cd /path/to/Ortho4XP

3) Execute the install script (you may have to run "chmod +x ./install_mac.sh" first)
./install_mac.sh

4) Launch Ortho4XP
<<<<<<< HEAD
python3 Ortho4XP.py
=======
poetry run python3 Ortho4XP_v130.py
>>>>>>> 5225de6b
<|MERGE_RESOLUTION|>--- conflicted
+++ resolved
@@ -39,30 +39,18 @@
 poetry install
 
 6) Launch Ortho4XP
-poetry run python Ortho4XP_v130.py
+poetry run python Ortho4XP.py
 
 
 Windows
 -------
 
-<<<<<<< HEAD
-1) Download and install Python 3 from www.python.org
-
-Just select one for your Windows OS, there is no benefit in our case to
-download the pretty lastest version of Python, since you might get difficulties
-further down to find modules already built for it. As of 10/2018, I would
-recommend using 3.7.
-Make sure during the process that "pip" (package management system for Python)
-is installed along and made accessible from your PATH [there is a checkbox
-for this during the Python install process wich by default ISN'T checked].
-=======
-1) Download and install Python 3.9 from www.python.org 
+1) Download and install Python 3.9 from www.python.org
 
 2) Install Poetry from https://python-poetry.org/docs/#installation
 
 3) Go to the Ortho4XP folder
 cd \path\to\Ortho4XP
->>>>>>> 5225de6b
 
 4) From a command window run
 poetry install
@@ -71,40 +59,21 @@
 
 Pay attention to take the ones that correspond to the Python version which you picked
 at Step 1) and to your OS nbr of bits (32 or 64, I guess 64 in all but a few cases).
-<<<<<<< HEAD
-As an example, if Python 3.7.*  was selected at Step 1) above and you
-have a 64bit windows, then you would choose these files that have -cp37- and _amd64
+As an example, for Python 3.9.* and if you
+have a 64bit windows, then you would choose these files that have -cp39- and _amd64
 within their filename.
-
-In order to use the build geotiff feature of the custom_zl map, you will need to
-add the directory containing gdal_translate and gdalwarp (***/python**/lib/site-packages/osgeo/)
-into your PATH variable.
-=======
-As an example, for Python 3.9.* and if you
-have a 64bit windows, then you would choose these files that have -cp39- and _amd64 
-within their filename.
->>>>>>> 5225de6b
 
 Finally, if you do not already have them : download and install the build tools for visual studio (2017):
 https://visualstudio.microsoft.com/fr/downloads/
 
-<<<<<<< HEAD
-3) From a command window launch successively
-=======
->>>>>>> 5225de6b
 
 4) Install GDAL into python
 poetry run pip install <filepath>
 
 E.g poetry run pip install ./GDAL‑3.3.2‑cp39‑cp39‑win_amd64.whl
 
-<<<<<<< HEAD
-You should be done. Open a command window in the Ortho4XP directory (freshly downloaded from Github)
-and launch "python Ortho4XP.py".
-=======
 5) You should be done. Open a command window in the Ortho4XP directory (freshly downloaded from Github)
 and launch "poetry run python Ortho4XP_v130.py".
->>>>>>> 5225de6b
 
 macOS
 ----
@@ -119,8 +88,4 @@
 ./install_mac.sh
 
 4) Launch Ortho4XP
-<<<<<<< HEAD
-python3 Ortho4XP.py
-=======
-poetry run python3 Ortho4XP_v130.py
->>>>>>> 5225de6b
+poetry run python3 Ortho4XP.py